import dataclasses
import itertools
import logging
import os
from typing import Iterable, Iterator, Optional, Union

import numpy as np

from .config import Config, DefaultConfig
from .frame_db import FrameDB, FrameIndex, Observation
from .healpix_geom import radec_to_healpixel
from .orbit import EpochTimescale, Orbit, PropagationIntegrator
from .spherical_geom import haversine_distance_deg
from .version import __version__

DEGREE = 1.0
ARCMIN = DEGREE / 60
ARCSEC = ARCMIN / 60

CANDIDATE_K = 15
CANDIDATE_NSIDE = 2**CANDIDATE_K

logging.basicConfig()
logger = logging.getLogger("precovery")


@dataclasses.dataclass
class PrecoveryCandidate:
    mjd: float
    ra_deg: float
    dec_deg: float
    ra_sigma_arcsec: float
    dec_sigma_arcsec: float
    mag: float
    mag_sigma: float
    exposure_mjd_start: float
    exposure_mjd_mid: float
    filter: str
    obscode: str
    exposure_id: str
    exposure_duration: float
    observation_id: str
    healpix_id: int
    pred_ra_deg: float
    pred_dec_deg: float
    pred_vra_degpday: float
    pred_vdec_degpday: float
    delta_ra_arcsec: float
    delta_dec_arcsec: float
    distance_arcsec: float
    dataset_id: str


@dataclasses.dataclass
class FrameCandidate:
    exposure_mjd_start: float
    exposure_mjd_mid: float
    filter: str
    obscode: str
    exposure_id: str
    exposure_duration: float
    healpix_id: int
    pred_ra_deg: float
    pred_dec_deg: float
    pred_vra_degpday: float
    pred_vdec_degpday: float
    dataset_id: str


class PrecoveryDatabase:
    def __init__(self, frames: FrameDB, config: Config = DefaultConfig):
        self.frames = frames
        self._exposures_by_obscode: dict = {}
        self.config = config

    @classmethod
    def from_dir(
        cls,
        directory: str,
        create: bool = False,
        mode: str = "r",
        allow_version_mismatch: bool = False,
    ):
        if not os.path.exists(directory):
            if create:
                return cls.create(directory)

        try:
            config = Config.from_json(os.path.join(directory, "config.json"))
        except FileNotFoundError:
            if not create:
                raise Exception("No config file found and create=False")
            config = DefaultConfig
            config.to_json(os.path.join(directory, "config.json"))

        if config.build_version != __version__:
            if not allow_version_mismatch:
                raise Exception(
                    f"Version mismatch: \nRunning version: {__version__}\nDatabase"
                    f" version: {config.build_version}\nUse allow_version_mismatch=True"
                    " to ignore this error."
                )
            else:
                logger.warning(
                    f"Version mismatch: \nRunning version: {__version__}\nDatabase"
                    f" version: {config.build_version}\nallow_version_mismatch=True, so"
                    " continuing."
                )

        frame_idx_db = "sqlite:///" + os.path.join(directory, "index.db")
        frame_idx = FrameIndex.open(frame_idx_db, mode=mode)

        data_path = os.path.join(directory, "data")
        frame_db = FrameDB(
            frame_idx, data_path, config.data_file_max_size, config.nside, mode=mode
        )
        return cls(frame_db, config)

    @classmethod
    def create(
        cls,
        directory: str,
        nside: int = DefaultConfig.nside,
        data_file_max_size: int = DefaultConfig.data_file_max_size,
    ):
        """
        Create a new database on disk in the given directory.
        """
        os.makedirs(directory, exist_ok=True)

        frame_idx_db = "sqlite:///" + os.path.join(directory, "index.db")
        frame_idx = FrameIndex.open(frame_idx_db)

        config = Config(nside=nside, data_file_max_size=data_file_max_size)
        config.to_json(os.path.join(directory, "config.json"))

        data_path = os.path.join(directory, "data")
        os.makedirs(data_path, exist_ok=True)

        frame_db = FrameDB(frame_idx, data_path, data_file_max_size, nside)

        return cls(frame_db, config)

    def precover(
        self,
        orbit: Orbit,
        tolerance: float = 30 * ARCSEC,
        max_matches: Optional[int] = None,
        start_mjd: Optional[float] = None,
        end_mjd: Optional[float] = None,
        window_size: int = 7,
        include_frame_candidates: bool = False,
    ):
        """
        Find observations which match orbit in the database. Observations are
        searched in descending order by mjd.

        orbit: The orbit to match.

        max_matches: End once this many matches have been found. If None, find
        all matches.

        start_mjd: Only consider observations from after this epoch
        (inclusive). If None, find all.

        end_mjd: Only consider observations from before this epoch (inclusive).
        If None, find all.
        """
        # basically:
        """
        find all windows between start and end of given size
        for each window:
            propagate to window center
            for each unique epoch,obscode in window:
                propagate to epoch
                find frames which match healpix of propagation
                for each matching frame
                    find matching observations
                    for each matching observation
                        yield match
        """
        if start_mjd is None or end_mjd is None:
            first, last = self.frames.idx.mjd_bounds()
            if start_mjd is None:
                start_mjd = first
            if end_mjd is None:
                end_mjd = last

        n = 0
        logger.info(
            "precovering orbit %s from %.5f to %.5f, window=%d",
            orbit.orbit_id,
            start_mjd,
            end_mjd,
            window_size,
        )

        windows = self.frames.idx.window_centers(start_mjd, end_mjd, window_size)

        # group windows by obscodes so that many windows can be searched at once
        for obscode, obs_windows in itertools.groupby(
            windows, key=lambda pair: pair[1]
        ):
            mjds = [window[0] for window in obs_windows]
            matches = self._check_windows(
                mjds,
                obscode,
                orbit,
                tolerance,
                start_mjd=start_mjd,
                end_mjd=end_mjd,
                window_size=window_size,
                include_frame_candidates=include_frame_candidates,
            )
            for result in matches:
                yield result
                n += 1
                if max_matches is not None and n >= max_matches:
                    return

    def _check_windows(
        self,
        window_midpoints: Iterable[float],
        obscode: str,
        orbit: Orbit,
        tolerance: float,
        start_mjd: Optional[float] = None,
        end_mjd: Optional[float] = None,
        window_size: int = 7,
        include_frame_candidates: bool = False,
    ):
        """
        Find all observations that match orbit within a list of windows
        """
        # Propagate the orbit with n-body to every window center
        # Since the window midpoints are calculated from the observations
        # in the database then they are in the UTC timescale so let's use that
        orbit_propagated = orbit.propagate(
            window_midpoints,
            PropagationIntegrator.N_BODY,
            time_scale=EpochTimescale.UTC,
        )

        # Calculate the location of the orbit on the sky with n-body propagation
        # Again, we do this in the UTC timescale to match the observations in the database
        window_ephems = orbit.compute_ephemeris(
            obscode,
            window_midpoints,
            PropagationIntegrator.N_BODY,
            time_scale=EpochTimescale.UTC,
        )
        window_healpixels = radec_to_healpixel(
            np.array([w.ra for w in window_ephems]),
            np.array([w.dec for w in window_ephems]),
            self.frames.healpix_nside,
        ).astype(int)

        # Using the propagated orbits, check each window. Propagate the orbit from the center of
        # window using 2-body to find any HealpixFrames where a detection could have occured
        for window_midpoint, window_ephem, window_healpixel, orbit_window in zip(
            window_midpoints, window_ephems, window_healpixels, orbit_propagated
        ):
            start_mjd_window = window_midpoint - (window_size / 2)
            end_mjd_window = window_midpoint + (window_size / 2)

            # Check if start_mjd_window is not earlier than start_mjd (if defined)
            # If start_mjd_window is earlier, then set start_mjd_window to start_mjd
            if (start_mjd is not None) and (start_mjd_window < start_mjd):
                logger.debug(
                    f"Window start MJD [UTC] ({start_mjd_window}) is earlier than"
                    f" desired start MJD [UTC] ({start_mjd})."
                )
                start_mjd_window = start_mjd

            # Check if end_mjd_window is not later than end_mjd (if defined)
            # If end_mjd_window is later, then set end_mjd_window to end_mjd
            if (end_mjd is not None) and (end_mjd_window > end_mjd):
                logger.debug(
                    f"Window end MJD [UTC] ({end_mjd_window}) is later than desired end"
                    f" MJD [UTC] ({end_mjd})."
                )
                end_mjd_window = end_mjd

            test_mjds = []
            test_healpixels = []
            for mjd, healpixels in self.frames.idx.propagation_targets(
                start_mjd_window, end_mjd_window, obscode
            ):
                logger.debug("mjd=%.6f:\thealpixels with data: %r", mjd, healpixels)
                test_mjds.append(mjd)
                test_healpixels.append(healpixels)

            # Propagate the orbit with 2-body dynamics to the propagation
            # targets
            approx_ephems = orbit_window.compute_ephemeris(
                obscode,
                test_mjds,
                PropagationIntegrator.TWO_BODY,
                time_scale=EpochTimescale.UTC,
            )
            approx_ras = np.array([w.ra for w in approx_ephems])
            approx_decs = np.array([w.dec for w in approx_ephems])

            approx_healpixels = radec_to_healpixel(
                approx_ras, approx_decs, self.frames.healpix_nside
            ).astype(int)

            keep_mjds = []
            keep_approx_healpixels = []
            for mjd, healpixels, approx_ra, approx_dec, approx_healpix in zip(
                test_mjds, test_healpixels, approx_ras, approx_decs, approx_healpixels
            ):
                logger.debug("mjd=%.6f:\thealpixels with data: %r", mjd, healpixels)
                logger.debug(
                    "mjd=%.6f:\tephemeris at ra=%.3f\tdec=%.3f\thealpix=%d",
                    mjd,
                    approx_ra,
                    approx_dec,
                    approx_healpix,
                )

                if approx_healpix not in healpixels:
                    # No exposures anywhere near the ephem, so move on.
                    continue
                logger.debug("mjd=%.6f: healpixel collision, checking frames", mjd)
                keep_mjds.append(mjd)
                keep_approx_healpixels.append(approx_healpix)

            if len(keep_mjds) > 0:
                matches = self._check_frames(
                    orbit_window,
                    keep_approx_healpixels,
                    obscode,
                    keep_mjds,
                    tolerance,
                    include_frame_candidates,
                )
                for m in matches:
                    yield m

    def _check_frames(
        self,
        orbit: Orbit,
        healpixels: Iterable[int],
        obscode: str,
        mjds: Iterable[float],
        tolerance: float,
        include_frame_candidates: bool,
    ) -> Iterator[Union[PrecoveryCandidate, FrameCandidate]]:
        """
        Deeply inspect all frames that match the given obscode, mjd, and healpix to
        see if they contain observations which match the ephemeris.
        """
        # Compute the position of the ephem carefully.
        exact_ephems = orbit.compute_ephemeris(
            obscode,
            mjds,
            PropagationIntegrator.N_BODY,
            time_scale=EpochTimescale.UTC,
        )

        for exact_ephem, mjd, healpix in zip(exact_ephems, mjds, healpixels):
            frames = self.frames.idx.get_frames(obscode, mjd, healpix)
            logger.debug(
                "checking frames for healpix=%d obscode=%s mjd=%f",
                healpix,
                obscode,
                mjd,
            )
            n_frame = 0

            # Calculate the HEALpixel ID for the predicted ephemeris
            # of the orbit with a high nside value (k=15, nside=2**15)
            # The indexed observations are indexed to a much lower nside but
            # we may decide in the future to re-index the database using different
            # values for that parameter. As long as we return a Healpix ID generated with
            # nside greater than the indexed database then we can always down-sample the
            # ID to a lower nside value
            healpix_id = int(
                radec_to_healpixel(
                    exact_ephem.ra, exact_ephem.dec, nside=CANDIDATE_NSIDE
                )
            )

            for f in frames:
                logger.debug("checking frame: %s", f)
                obs = np.array(list(self.frames.iterate_observations(f)))
                n_obs = len(obs)

                # Read observation mjds, ra, decs into arrays
                obs_mjds = np.array([o.mjd for o in obs])
                obs_ras = np.array([o.ra for o in obs])
                obs_decs = np.array([o.dec for o in obs])

                # If any observation MJD does not match the mjd of the ephemeris
                # to then adjust the predicted ephemeris accordingly
                time_delta = obs_mjds - exact_ephem.mjd
                if np.any(np.abs(time_delta) > 0):
                    pred_ephems = orbit.compute_ephemeris(
                        obscode,
                        obs_mjds,
                        PropagationIntegrator.TWO_BODY,
                        time_scale=EpochTimescale.UTC,
                    )
                    pred_ras = np.array([w.ra for w in pred_ephems])
                    pred_decs = np.array([w.dec for w in pred_ephems])
                    pred_vras = np.array([w.ra_velocity for w in pred_ephems])
                    pred_vdecs = np.array([w.dec_velocity for w in pred_ephems])
                else:
                    pred_ras = np.array([exact_ephem.ra for _ in range(n_obs)])
                    pred_decs = np.array([exact_ephem.dec for _ in range(n_obs)])
                    pred_vras = np.array(
                        [exact_ephem.ra_velocity for _ in range(n_obs)]
                    )
                    pred_vdecs = np.array(
                        [exact_ephem.dec_velocity for _ in range(n_obs)]
                    )

                distances = haversine_distance_deg(
                    pred_ras,
                    obs_ras,
                    pred_decs,
                    obs_decs,
                )
                dras = pred_ras - obs_ras
                ddecs = pred_decs - obs_decs
                # Filter to observations with distance below tolerance
                idx = distances < tolerance
                distances_filtered = distances[idx]
                dras_filtered = dras[idx]
                ddecs_filtered = ddecs[idx]
                obs_filtered = obs[idx]
                pred_ras_filtered = pred_ras[idx]
                pred_decs_filtered = pred_decs[idx]
                pred_vras_filtered = pred_vras[idx]
                pred_vdecs_filtered = pred_vdecs[idx]
                for (
                    o,
                    pred_ra,
                    pred_dec,
                    pred_vra,
                    pred_vdec,
                    distance,
                    dra,
                    ddec,
                ) in zip(
                    obs_filtered,
                    pred_ras_filtered,
                    pred_decs_filtered,
                    pred_vras_filtered,
                    pred_vdecs_filtered,
                    distances_filtered,
                    dras_filtered,
                    ddecs_filtered,
                ):
                    candidate = PrecoveryCandidate(
                        mjd=o.mjd,
                        ra_deg=o.ra,
                        dec_deg=o.dec,
                        ra_sigma_arcsec=o.ra_sigma / ARCSEC,
                        dec_sigma_arcsec=o.dec_sigma / ARCSEC,
                        mag=o.mag,
                        mag_sigma=o.mag_sigma,
                        exposure_mjd_start=f.exposure_mjd_start,
                        exposure_mjd_mid=f.exposure_mjd_mid,
                        filter=f.filter,
                        obscode=f.obscode,
                        exposure_id=f.exposure_id,
                        exposure_duration=f.exposure_duration,
                        observation_id=o.id.decode(),
                        healpix_id=healpix_id,
                        pred_ra_deg=pred_ra,
                        pred_dec_deg=pred_dec,
                        pred_vra_degpday=pred_vra,
                        pred_vdec_degpday=pred_vdec,
                        delta_ra_arcsec=dra / ARCSEC,
                        delta_dec_arcsec=ddec / ARCSEC,
                        distance_arcsec=distance / ARCSEC,
                        dataset_id=f.dataset_id,
                    )
                    yield candidate

                logger.debug(
                    f"checked {n_obs} observations in frame {f} and found {len(obs_filtered)}"
                )
                # If no observations were found in this frame then we
                # yield a frame candidate if desired
                # Note that for the frame candidate we report the predicted
                # ephemeris at the exposure midpoint not at the observation
                # times which may differ from the exposure midpoint time
                if (len(obs_filtered) == 0) and (include_frame_candidates):
                    frame_candidate = FrameCandidate(
                        exposure_mjd_start=f.exposure_mjd_start,
                        exposure_mjd_mid=f.exposure_mjd_mid,
                        filter=f.filter,
                        obscode=f.obscode,
                        exposure_id=f.exposure_id,
                        exposure_duration=f.exposure_duration,
                        healpix_id=healpix_id,
                        pred_ra_deg=exact_ephem.ra,
                        pred_dec_deg=exact_ephem.dec,
                        pred_vra_degpday=exact_ephem.ra_velocity,
                        pred_vdec_degpday=exact_ephem.dec_velocity,
                        dataset_id=f.dataset_id,
                    )
                    yield frame_candidate

                    logger.debug("no observations found in this frame")

                n_frame += 1
<<<<<<< HEAD
            logger.info("checked %d frames", n_frame)

    def find_observations_in_region(
        self, ra: float, dec: float, obscode: str
    ) -> Iterator[Observation]:
        """Gets all the Observations within the same Healpixel as a
        given RA, Dec for a particular observatory (specified as an obscode).

        """
        frames = self.frames.get_frames_for_ra_dec(ra, dec, obscode, self.config.nside)
        for f in frames:
            for o in self.frames.iterate_observations(f):
                yield o

    def find_observations_in_radius(
        self, ra: float, dec: float, tolerance: float, obscode: str
    ) -> Iterator[Observation]:
        """Gets all the Observations within a radius (in degrees) of
        a particular RA and Dec at a specific observatory.

        This method is approximate, and does not correctly find
        Observations that are within the radius, but on a different
        healpixel.

        """
        for o in self.find_observations_in_region(ra, dec, obscode):
            if haversine_distance_deg(o.ra, ra, o.dec, dec) <= tolerance:
                yield o
=======
            logger.debug("checked %d frames", n_frame)
>>>>>>> 0223914c
<|MERGE_RESOLUTION|>--- conflicted
+++ resolved
@@ -508,8 +508,7 @@
                     logger.debug("no observations found in this frame")
 
                 n_frame += 1
-<<<<<<< HEAD
-            logger.info("checked %d frames", n_frame)
+            logger.debug("checked %d frames", n_frame)
 
     def find_observations_in_region(
         self, ra: float, dec: float, obscode: str
@@ -536,7 +535,4 @@
         """
         for o in self.find_observations_in_region(ra, dec, obscode):
             if haversine_distance_deg(o.ra, ra, o.dec, dec) <= tolerance:
-                yield o
-=======
-            logger.debug("checked %d frames", n_frame)
->>>>>>> 0223914c
+                yield o